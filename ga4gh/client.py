--- conflicted
+++ resolved
@@ -260,7 +260,6 @@
         return self.runSearchRequest(
             protocolRequest, "reads", protocol.SearchReadsResponse)
 
-<<<<<<< HEAD
     def searchFeatures(self, protocolRequest):
         """
         Returns an iterator over the Features from the server
@@ -291,11 +290,10 @@
         return self.runSearchRequest(
             protocolRequest, "featuregroup",
             protocol.SearchFeatureGroupResponse)
-=======
+
     def searchDatasets(self, protocolRequest):
         """
         Returns an iterator over the Datasets from the server
         """
         return self.runSearchRequest(
-            protocolRequest, "datasets", protocol.SearchDatasetsResponse)
->>>>>>> 37a03c2f
+            protocolRequest, "datasets", protocol.SearchDatasetsResponse)