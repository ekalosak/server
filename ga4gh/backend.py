"""
Module responsible for handling protocol requests and returning
responses.
"""
from __future__ import division
from __future__ import print_function
from __future__ import unicode_literals

import os
import json
import random

import ga4gh.protocol as protocol
import ga4gh.datamodel.references as references
import ga4gh.datamodel.reads as reads
import ga4gh.exceptions as exceptions
import ga4gh.datamodel.variants as variants
import ga4gh.datamodel.expression_analysis as expression_analysis


class AbstractBackend(object):
    """
    An abstract GA4GH backend.
    This class provides methods for all of the GA4GH protocol end points.
    """
    def __init__(self):
        self._variantSetIdMap = {}
        self._variantSetIds = []
        self._referenceSetIdMap = {}
        self._referenceSetIds = []
        self._readGroupSetIdMap = {}
        self._readGroupSetIds = []
<<<<<<< HEAD
        self._callSetIdMap = {}
        self._callSetIds = []
        self._expressionAnalysisIdMap = {}
        self._expressionAnalysisIds = []
=======
        self._readGroupIds = []
        self._readGroupIdMap = {}
>>>>>>> b1809e3a
        self._requestValidation = False
        self._responseValidation = False
        self._defaultPageSize = 100
        self._maxResponseLength = 2**20  # 1 MiB

    def getVariantSets(self):
        """
        Returns the list of VariantSets in this backend.
        """
        return list(self._variantSetIdMap.values())

    def parsePageToken(self, pageToken, numValues):
        """
        Parses the specified pageToken and returns a list of the specified
        number of values. Page tokens are assumed to consist of a fixed
        number of integers seperated by colons. If the page token does
        not conform to this specification, raise a InvalidPageToken
        exception.
        """
        tokens = pageToken.split(":")
        # TODO define exceptions.InvalidPageToken and raise here.
        if len(tokens) != numValues:
            raise Exception("Invalid number of values in page token")
        # TODO catch a ValueError here when bad integers are passed and
        # convert this into the appropriate InvalidPageToken exception.
        values = map(int, tokens)
        return values

    def runSearchRequest(
            self, requestStr, requestClass, responseClass, objectGenerator):
        """
        Runs the specified request. The request is a string containing
        a JSON representation of an instance of the specified requestClass.
        We return a string representation of an instance of the specified
        responseClass in JSON format. Objects are filled into the page list
        using the specified object generator, which must return
        (object, nextPageToken) pairs, and be able to resume iteration from
        any point using the nextPageToken attribute of the request object.
        """
        self.startProfile()
        try:
            requestDict = json.loads(requestStr)
        except ValueError:
            raise exceptions.InvalidJsonException(requestStr)
        self.validateRequest(requestDict, requestClass)
        request = requestClass.fromJsonDict(requestDict)
        if request.pageSize is None:
            request.pageSize = self._defaultPageSize
        if request.pageSize <= 0:
            raise exceptions.BadPageSizeException(request.pageSize)
        responseBuilder = protocol.SearchResponseBuilder(
            responseClass, request.pageSize, self._maxResponseLength)
        nextPageToken = None
        for obj, nextPageToken in objectGenerator(request):
            responseBuilder.addValue(obj)
            if responseBuilder.isFull():
                break
        responseBuilder.setNextPageToken(nextPageToken)
        responseString = responseBuilder.getJsonString()
        self.validateResponse(responseString, responseClass)
        self.endProfile()
        return responseString

    def searchReadGroupSets(self, request):
        """
        Returns a GASearchReadGroupSetsResponse for the specified
        GASearchReadGroupSetsRequest object.
        """
        return self.runSearchRequest(
            request, protocol.GASearchReadGroupSetsRequest,
            protocol.GASearchReadGroupSetsResponse,
            self.readGroupSetsGenerator)

    def searchReads(self, request):
        """
        Returns a GASearchReadsResponse for the specified
        GASearchReadsRequest object.
        """
        return self.runSearchRequest(
            request, protocol.GASearchReadsRequest,
            protocol.GASearchReadsResponse,
            self.readsGenerator)

    def searchReferenceSets(self, request):
        """
        Returns a GASearchReferenceSetsResponse for the specified
        GASearchReferenceSetsRequest object.
        """
        return self.runSearchRequest(
            request, protocol.GASearchReferenceSetsRequest,
            protocol.GASearchReferenceSetsResponse,
            self.referenceSetsGenerator)

    def searchReferences(self, request):
        """
        Returns a GASearchReferencesResponse for the specified
        GASearchReferencesRequest object.
        """
        return self.runSearchRequest(
            request, protocol.GASearchReferencesRequest,
            protocol.GASearchReferencesResponse,
            self.referencesGenerator)

    def searchVariantSets(self, request):
        """
        Returns a GASearchVariantSetsResponse for the specified
        GASearchVariantSetsRequest object.
        """
        return self.runSearchRequest(
            request, protocol.GASearchVariantSetsRequest,
            protocol.GASearchVariantSetsResponse,
            self.variantSetsGenerator)

    def searchVariants(self, request):
        """
        Returns a GASearchVariantsResponse for the specified
        GASearchVariantsRequest object.
        """
        return self.runSearchRequest(
            request, protocol.GASearchVariantsRequest,
            protocol.GASearchVariantsResponse,
            self.variantsGenerator)

    def searchCallSets(self, request):
        """
        Returns a GASearchCallSetsResponse for the specified
        GASearchCallSetsRequest Object.
        """
        return self.runSearchRequest(
            request, protocol.GASearchCallSetsRequest,
            protocol.GASearchCallSetsResponse,
            self.callSetsGenerator)

    def searchExpressionAnalysis(self, request):
        """
        Returns a SearchExpressionAnalysisResponse for the specified
        SearchExpressionAnalysisRequest object.
        """
        return self.runSearchRequest(
            request, protocol.SearchExpressionAnalysisRequest,
            protocol.SearchExpressionAnalysisResponse, "expressionAnalyses",
            self.expressionAnalysisGenerator)

    # Iterators over the data hieararchy

    def _topLevelObjectGenerator(self, request, idMap, idList):
        """
        Generalisation of the code to iterate over the objects at the top
        of the data hierarchy.
        """
        currentIndex = 0
        if request.pageToken is not None:
            currentIndex, = self.parsePageToken(request.pageToken, 1)
        while currentIndex < len(idList):
            objectId = idList[currentIndex]
            object_ = idMap[objectId]
            currentIndex += 1
            nextPageToken = None
            if currentIndex < len(idList):
                nextPageToken = str(currentIndex)
            yield object_.toProtocolElement(), nextPageToken

    def readGroupSetsGenerator(self, request):
        """
        Returns a generator over the (readGroupSet, nextPageToken) pairs
        defined by the specified request.
        """
        return self._topLevelObjectGenerator(
            request, self._readGroupSetIdMap, self._readGroupSetIds)

    def referenceSetsGenerator(self, request):
        """
        Returns a generator over the (referenceSet, nextPageToken) pairs
        defined by the specified request.
        """
        return self._topLevelObjectGenerator(
            request, self._referenceSetIdMap, self._referenceSetIds)

    def variantSetsGenerator(self, request):
        """
        Returns a generator over the (variantSet, nextPageToken) pairs defined
        by the specified request.
        """
        return self._topLevelObjectGenerator(
            request, self._variantSetIdMap, self._variantSetIds)

    def readsGenerator(self, request):
        # Local utility functions to save some typing
        def getPosition(readAlignment):
            return readAlignment.alignment.position.position

        def getEndPosition(readAlignment):
            return getPosition(readAlignment) + \
                len(readAlignment.alignedSequence)

        if len(request.readGroupIds) != 1:
            raise exceptions.NotImplementedException(
                "Read search over multiple readGroups not supported")
        readGroupId = request.readGroupIds[0]
        try:
            readGroup = self._readGroupIdMap[request.readGroupIds[0]]
        except KeyError:
            raise exceptions.ReadGroupNotFoundException(readGroupId)
        startPosition = request.start
        equalPositionsToSkip = 0
        if request.pageToken is not None:
            startPosition, equalPositionsToSkip = self.parsePageToken(
                request.pageToken, 2)
        iterator = readGroup.getReadAlignments(
            request.referenceName, request.referenceId, startPosition,
            request.end)
        readAlignment = next(iterator, None)
        if request.pageToken is not None:
            # First, skip any reads with position < startPosition
            # or endPosition < request.start
            while (getPosition(readAlignment) < startPosition or
                   getEndPosition(readAlignment) < request.start):
                readAlignment = next(iterator, None)
                if readAlignment is None:
                    raise exceptions.BadPageTokenException(
                        "Inconsistent page token provided")
            # Now, skip equalPositionsToSkip records which have position
            # == startPosition
            equalPositionsSkipped = 0
            while equalPositionsSkipped < equalPositionsToSkip:
                if getPosition(readAlignment) != startPosition:
                    raise exceptions.BadPageTokenException(
                        "Inconsistent page token provided")
                equalPositionsSkipped += 1
                readAlignment = next(iterator, None)
                if readAlignment is None:
                    raise exceptions.BadPageTokenException(
                        "Inconsistent page token provided")
        # The iterator is now positioned at the correct place.
        while readAlignment is not None:
            nextReadAlignment = next(iterator, None)
            nextPageToken = None
            if nextReadAlignment is not None:
                if getPosition(readAlignment) == \
                        getPosition(nextReadAlignment):
                    equalPositionsToSkip += 1
                else:
                    equalPositionsToSkip = 0
                nextPageToken = "{}:{}".format(
                    getPosition(nextReadAlignment), equalPositionsToSkip)
            yield readAlignment, nextPageToken
            readAlignment = nextReadAlignment

    def variantsGenerator(self, request):
        """
        Returns a generator over the (variant, nextPageToken) pairs defined by
        the specified request.
        """
        variantSetIds = request.variantSetIds
        startVariantSetIndex = 0
        startPosition = request.start
        if request.pageToken is not None:
            startVariantSetIndex, startPosition = self.parsePageToken(
                request.pageToken, 2)
        for variantSetIndex in range(startVariantSetIndex, len(variantSetIds)):
            variantSetId = variantSetIds[variantSetIndex]
            if variantSetId in self._variantSetIdMap:
                variantSet = self._variantSetIdMap[variantSetId]
                iterator = variantSet.getVariants(
                    request.referenceName, startPosition, request.end,
                    request.variantName, request.callSetIds)
                for variant in iterator:
                    nextPageToken = "{0}:{1}".format(
                        variantSetIndex, variant.start + 1)
                    yield variant, nextPageToken

    def callSetsGenerator(self, request):
        """
        Returns a generator over the (callSet, nextPageToken) pairs defined by
        the specified request.
        """
        if len(request.variantSetIds) != 1:
            raise exceptions.NotImplementedException(
                "Searching over multiple variantSets is not supported.")
        if request.name is not None:
            raise exceptions.NotImplementedException(
                "Searching over names is not supported")
        variantSetId = request.variantSetIds[0]
        try:
            variantSet = self._variantSetIdMap[variantSetId]
        except KeyError:
            raise exceptions.VariantSetNotFound(variantSetId)
        return self._topLevelObjectGenerator(
            request, variantSet.getCallSetIdMap(),
            variantSet.getCallSetIds())

    def expressionAnalysisGenerator(self, request):
        """
        Returns a generator over the (expressionAnalysis, nextPageToken) pairs defined
        by the specified request.
        """
        expressionAnalysisId = request.expressionAnalysisId
        currentIndex = 0
        if request.pageToken is not None:
            currentIndex, = self.parsePageToken(request.pageToken, 1)
        expressionAnalysisRecord = self._expressionAnalysisIds[0]
        expressionIterator = self._expressionAnalysisIdMap[
            expressionAnalysisRecord].getExpressionAnalysis(expressionAnalysisId)
        for expressionData in expressionIterator:
            expressionAnalysis = protocol.ExpressionAnalysis()
            expressionAnalysis.annotationIds = expressionData.annotationIds
            expressionAnalysis.description = expressionData.description
            expressionAnalysis.id = expressionData.id
            expressionAnalysis.name = expressionData.name
            expressionAnalysis.readGroupId = expressionData.readGroupId
            nextPageToken = None
            if currentIndex < len(self._expressionAnalysisIds):
                nextPageToken = str(currentIndex)
            currentIndex += 1
            yield expressionAnalysis, nextPageToken

    def startProfile(self):
        """
        Profiling hook. Called at the start of the runSearchRequest method
        and allows for detailed profiling of search performance.
        """
        pass

    def endProfile(self):
        """
        Profiling hook. Called at the end of the runSearchRequest method.
        """
        pass

    def validateRequest(self, jsonDict, requestClass):
        """
        Ensures the jsonDict corresponds to a valid instance of requestClass
        Throws an error if the data is invalid
        """
        if self._requestValidation:
            if not requestClass.validate(jsonDict):
                raise exceptions.RequestValidationFailureException(
                    jsonDict, requestClass)

    def validateResponse(self, jsonString, responseClass):
        """
        Ensures the jsonDict corresponds to a valid instance of responseClass
        Throws an error if the data is invalid
        """
        if self._responseValidation:
            jsonDict = json.loads(jsonString)
            if not responseClass.validate(jsonDict):
                raise exceptions.ResponseValidationFailureException(
                    jsonDict, responseClass)

    def setRequestValidation(self, requestValidation):
        """
        Set enabling request validation
        """
        self._requestValidation = requestValidation

    def setResponseValidation(self, responseValidation):
        """
        Set enabling response validation
        """
        self._responseValidation = responseValidation

    def setDefaultPageSize(self, defaultPageSize):
        """
        Sets the default page size for request to the specified value.
        """
        self._defaultPageSize = defaultPageSize

    def setMaxResponseLength(self, maxResponseLength):
        """
        Sets the approximate maximum response length to the specified
        value.
        """
        self._maxResponseLength = maxResponseLength


class EmptyBackend(AbstractBackend):
    """
    A GA4GH backend that contains no data.
    """


class SimulatedBackend(AbstractBackend):
    """
    A GA4GH backend backed by no data; used mostly for testing
    """
    def __init__(self, randomSeed=0, numCalls=1, variantDensity=0.5,
                 numVariantSets=1):
        super(SimulatedBackend, self).__init__()
        self._randomSeed = randomSeed
        self._randomGenerator = random.Random()
        self._randomGenerator.seed(self._randomSeed)
        for i in range(numVariantSets):
            variantSetId = "simVs{}".format(i)
            seed = self._randomGenerator.randint(0, 2**32 - 1)
            variantSet = variants.SimulatedVariantSet(
                seed, numCalls, variantDensity, variantSetId)
            self._variantSetIdMap[variantSetId] = variantSet
        self._variantSetIds = sorted(self._variantSetIdMap.keys())

        # Reads
        readGroupSetId = "aReadGroupSet"
        readGroupSet = reads.SimulatedReadGroupSet(readGroupSetId)
        self._readGroupSetIdMap[readGroupSetId] = readGroupSet
        for readGroup in readGroupSet.getReadGroups():
            self._readGroupIdMap[readGroup.getId()] = readGroup
        self._readGroupSetIds = sorted(self._readGroupSetIdMap.keys())
        self._readGroupIds = sorted(self._readGroupIdMap.keys())


class FileSystemBackend(AbstractBackend):
    """
    A GA4GH backend backed by data on the file system
    """
    def __init__(self, dataDir):
        super(FileSystemBackend, self).__init__()
        self._dataDir = dataDir
        # TODO this code is very ugly and should be regarded as a temporary
        # stop-gap until we deal with iterating over the data tree properly.
        # Variants
        variantSetDir = os.path.join(self._dataDir, "variants")
        for variantSetId in os.listdir(variantSetDir):
            relativePath = os.path.join(variantSetDir, variantSetId)
            if os.path.isdir(relativePath):
                self._variantSetIdMap[variantSetId] = \
                    variants.HtslibVariantSet(variantSetId, relativePath)
        self._variantSetIds = sorted(self._variantSetIdMap.keys())

        # References
        referenceSetDir = os.path.join(self._dataDir, "references")
        for referenceSetId in os.listdir(referenceSetDir):
            relativePath = os.path.join(referenceSetDir, referenceSetId)
            if os.path.isdir(relativePath):
                referenceSet = references.ReferenceSet(
                    referenceSetId, relativePath)
                self._referenceSetIdMap[referenceSetId] = referenceSet
        self._referenceSetIds = sorted(self._referenceSetIdMap.keys())

        # Reads
        readGroupSetDir = os.path.join(self._dataDir, "reads")
        for readGroupSetId in os.listdir(readGroupSetDir):
            relativePath = os.path.join(readGroupSetDir, readGroupSetId)
            if os.path.isdir(relativePath):
                readGroupSet = reads.HtslibReadGroupSet(
                    readGroupSetId, relativePath)
                self._readGroupSetIdMap[readGroupSetId] = readGroupSet
                for readGroup in readGroupSet.getReadGroups():
                    self._readGroupIdMap[readGroup.getId()] = readGroup
        self._readGroupSetIds = sorted(self._readGroupSetIdMap.keys())
<<<<<<< HEAD

        # callSets
        for variantSet in self._variantSetIdMap.values():
            sampleNames = variantSet.getSampleNames()
            variantSetId = variantSet.getId()
            for name in sampleNames:
                if name not in self._callSetIdMap:
                    self._callSetIdMap[name] = []
                self._callSetIdMap[name].append(variantSetId)

        #expression analysis
        #TODO: change this to the model with every sub-dir as an entry
        expressionAnalysisDir = os.path.join(self._dataDir, "rnaseq")
        expressionAnalysisFile = os.path.join(expressionAnalysisDir, "rnaseq.table")
        expressionDataEntries = open(expressionAnalysisFile, "r")
        for analysisEntry in expressionDataEntries.readlines():
            fields = analysisEntry.split("\t")
            expressionAnalysisId = fields[0]
            expressionAnalysis = expression_analysis.RNASeqResult(expressionAnalysisId,
                expressionAnalysisDir)
            self._expressionAnalysisIdMap[expressionAnalysisId] = expressionAnalysis
        self._expressionAnalysisIds = sorted(self._expressionAnalysisIdMap.keys())
=======
        self._readGroupIds = sorted(self._readGroupIdMap.keys())
>>>>>>> b1809e3a
<|MERGE_RESOLUTION|>--- conflicted
+++ resolved
@@ -30,15 +30,10 @@
         self._referenceSetIds = []
         self._readGroupSetIdMap = {}
         self._readGroupSetIds = []
-<<<<<<< HEAD
-        self._callSetIdMap = {}
-        self._callSetIds = []
+        self._readGroupIds = []
+        self._readGroupIdMap = {}
         self._expressionAnalysisIdMap = {}
         self._expressionAnalysisIds = []
-=======
-        self._readGroupIds = []
-        self._readGroupIdMap = {}
->>>>>>> b1809e3a
         self._requestValidation = False
         self._responseValidation = False
         self._defaultPageSize = 100
@@ -179,7 +174,7 @@
         """
         return self.runSearchRequest(
             request, protocol.SearchExpressionAnalysisRequest,
-            protocol.SearchExpressionAnalysisResponse, "expressionAnalyses",
+            protocol.SearchExpressionAnalysisResponse,
             self.expressionAnalysisGenerator)
 
     # Iterators over the data hieararchy
@@ -330,6 +325,7 @@
             request, variantSet.getCallSetIdMap(),
             variantSet.getCallSetIds())
 
+
     def expressionAnalysisGenerator(self, request):
         """
         Returns a generator over the (expressionAnalysis, nextPageToken) pairs defined
@@ -488,16 +484,6 @@
                 for readGroup in readGroupSet.getReadGroups():
                     self._readGroupIdMap[readGroup.getId()] = readGroup
         self._readGroupSetIds = sorted(self._readGroupSetIdMap.keys())
-<<<<<<< HEAD
-
-        # callSets
-        for variantSet in self._variantSetIdMap.values():
-            sampleNames = variantSet.getSampleNames()
-            variantSetId = variantSet.getId()
-            for name in sampleNames:
-                if name not in self._callSetIdMap:
-                    self._callSetIdMap[name] = []
-                self._callSetIdMap[name].append(variantSetId)
 
         #expression analysis
         #TODO: change this to the model with every sub-dir as an entry
@@ -510,7 +496,4 @@
             expressionAnalysis = expression_analysis.RNASeqResult(expressionAnalysisId,
                 expressionAnalysisDir)
             self._expressionAnalysisIdMap[expressionAnalysisId] = expressionAnalysis
-        self._expressionAnalysisIds = sorted(self._expressionAnalysisIdMap.keys())
-=======
-        self._readGroupIds = sorted(self._readGroupIdMap.keys())
->>>>>>> b1809e3a
+        self._expressionAnalysisIds = sorted(self._expressionAnalysisIdMap.keys())